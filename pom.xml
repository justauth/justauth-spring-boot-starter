--- conflicted
+++ resolved
@@ -72,13 +72,8 @@
     <!--SpringBoot版本-->
     <spring-boot.version>2.1.8.RELEASE</spring-boot.version>
     <!--JustAuth版本-->
-<<<<<<< HEAD
-    <justauth.version>1.16.1</justauth.version>
+    <justauth.version>1.16.7</justauth.version>
     <hutool.version>5.8.19</hutool.version>
-=======
-    <justauth.version>1.16.7</justauth.version>
-    <hutool.version>5.6.5</hutool.version>
->>>>>>> b39f515e
   </properties>
 
   <dependencies>
